--- conflicted
+++ resolved
@@ -83,25 +83,13 @@
 
 Production external dependencies:
 
-<<<<<<< HEAD
-- Version 1.12 (or later) of Chris Kohlhoff's [`asio`](https://think-async.com/Asio/) repository is required. Note that it is the stand-alone library, not the Boost Asio implementation.
-- Version 0.9 (or later) of [`utility-rack`](https://connectivecpp.github.io/utility-rack), which is a repository in the same GitHub account as Chops Net IP (`shared_buffer.hpp` and `erase_where.hpp` are required).
-- ~~Version 0.1 (or later) of Martin Moene's `expected-lite` library.~~
-- Version 1.65.1 (or later) of the [Boost library](https://www.boost.org/). We are currently using version `1.69.0`.
+- Version 1.13 (or later) of Chris Kohlhoff's [`asio`](https://think-async.com/Asio/) repository is required. Note that it is the stand-alone library, not the Boost Asio implementation.
+- Version 0.9 (or later) of [`utility-rack`](https://connectivecpp.github.io/utility-rack), which is a repository in the same GitHub account as Chops Net IP (`shared_buffer.hpp`, `erase_where.hpp`, `overloaded.hpp`, and `cast_ptr_to` are required).
+- Version 0.1 (or later) of Martin Moene's `expected-lite` library.
 
 Test external dependencies:
 
 - Version 2.1.0 (or later) of Phil Nash's [Catch 2](https://github.com/catchorg/Catch2) is required for all test scenarios.
-- ~~Version 1.65.1 (or later) of the Boost library is required in some test scenarios (`boost.endian` at minimum).~~
-=======
-- Version 1.12 (or later) of Chris Kohlhoff's `asio` repository is required. Note that it is the stand-alone library, not the Boost Asio implementation.
-- Version 0.9 (or later) of `utility-rack`, which is a repository in the same GitHub account as Chops Net IP (`shared_buffer.hpp`, `erase_where.hpp`, `overloaded.hpp` and `cast_ptr_to`  are required).
-- Version 0.1 (or later) of Martin Moene's `expected-lite` library.
-
-Test external dependencies:
-
-- Version 2.1.0 (or later) of Phil Nash's Catch 2 is required for all test scenarios.
->>>>>>> 321ce811
 
 See [References](doc/references.md) for additional details on the above libraries.
 

--- conflicted
+++ resolved
@@ -29,10 +29,6 @@
 #include <optional>
 
 #include "net_ip/queue_stats.hpp"
-<<<<<<< HEAD
-#include "marshall/shared_buffer.hpp"
-=======
->>>>>>> 321ce811
 
 namespace chops {
 namespace net {
